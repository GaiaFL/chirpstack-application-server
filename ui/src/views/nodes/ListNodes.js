--- conflicted
+++ resolved
@@ -32,13 +32,10 @@
     this.state = {
       application: {},
       nodes: [],
-<<<<<<< HEAD
       isApplicationAdmin: false,
-=======
       pageSize: 20,
       pageNumber: 1,
       pages: 1,
->>>>>>> 48c1f203
     };
 
     this.onDelete = this.onDelete.bind(this);
